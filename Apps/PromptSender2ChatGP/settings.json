{
<<<<<<< HEAD
  "target_window": "2D HD Game Assets - Game background creation",
=======
  "target_window": "ChatGPT - 2D HD Game Assets",
>>>>>>> 460f8f8b
  "initial_delay": 10,
  "text_paste_enter_grace": 1500,
  "text_generation_wait": 180,
  "text_jitter_percent": 15,
  "text_auto_enter": true,
  "image_intra_delay": 2000,
  "image_paste_enter_grace": 600,
  "image_generation_wait": 200,
  "image_jitter_percent": 15,
  "image_auto_enter": true,
  "image_repeat_prompt": true,
  "text_input_folder": "D:/__Income Develop Plan/-Kalponic-Studio-Toolbox-/Apps/PromptSender2ChatGP/sent_prompts/failed",
  "image_input_folder": "D:/Assets For Sale/Vector Fantasy Sidescrolls/Side Scroll Assets to be mAde with AI/Thumbnails/3D Assets/Multistory Dungeons 2/Props 2",
  "global_prompt_file": "D:/Assets For Sale/Vector Fantasy Sidescrolls/Side Scroll Assets to be mAde with AI/Universal Image-to-Asset Prompt - Same Mood - Painterly.txt",
  "image_queue_mode": true,
  "image_queue_items": [
    {
      "id": "b9e8007e-0fa1-4031-b72f-8a5a99c25e91",
      "image_folder": "G:/___Assets for Sale/Side Scroll Assets to be mAde with AI/Nature Assets",
      "prompt_file": "G:/___Assets for Sale/Side Scroll Assets to be mAde with AI/Universal Image-to-Asset Prompt - Semi-Realistic-PAinterly.txt",
      "name": "Nature Assets"
    }
  ]
}<|MERGE_RESOLUTION|>--- conflicted
+++ resolved
@@ -1,9 +1,5 @@
 {
-<<<<<<< HEAD
-  "target_window": "2D HD Game Assets - Game background creation",
-=======
-  "target_window": "ChatGPT - 2D HD Game Assets",
->>>>>>> 460f8f8b
+  "target_window": "2D HD Game Assets - Asset recreation instructions",
   "initial_delay": 10,
   "text_paste_enter_grace": 1500,
   "text_generation_wait": 180,
